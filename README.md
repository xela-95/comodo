# CoMoDO

## Control Motion Design Optimization 

Suite of parametrized controller and simulator for codesign of robots.


---

<p align="center">
  <b>⚠️ REPOSITORY UNDER DEVELOPMENT ⚠️</b>
  <br>We cannot guarantee stable API
</p>

---

## Installation 
This library depends on 

- [``casadi``](https://web.casadi.org/)
- [``numpy``](https://numpy.org/)
- [``idyntree``](https://github.com/robotology/idyntree)
- [``bipedal-locomotion-framework``](https://github.com/ami-iit/bipedal-locomotion-framework)
- [``adam-robotics``](https://github.com/ami-iit/ADAM)
- [``mujoco``](https://mujoco.org/)
- [``mujoco-python-viewer``](https://github.com/rohanpsingh/mujoco-python-viewer)
- [``matplotlib``](https://matplotlib.org/stable/)
- [``urllib3``](https://urllib3.readthedocs.io/en/stable/)
- [``urchin``](https://github.com/fishbotics/urchin)

To install you can use the following commands


```
<<<<<<< HEAD
conda create -n comododev -c conda-forge adam-robotics idyntree bipedal-locomotion-framework=0.18.0 mujoco mujoco-python numpy mujoco-python-viewer matplotlib urllib3 urchin resolve-robotics-uri-py
=======
conda create -n comododev -c conda-forge adam-robotics idyntree bipedal-locomotion-framework=0.19.0 mujoco mujoco-python numpy mujoco-python-viewer matplotlib urllib3 urchin resolve-robotics-uri-py notebook

>>>>>>> 19ee9b5c
conda activate comododev
pip install --no-deps git+https://github.com/CarlottaSartore/urdf-modifiers.git@scalar_modification 
pip install --no-deps -e .

```

<<<<<<< HEAD

### With hippopt 

```
conda install -c conda-forge -c robotology casadi pytest liecasadi  meshcat-python ffmpeg-python
pip install --no-deps git+https://github.com/ami-iit/hippopt.git
=======
Working with drake as the simulator backend requires the following additional dependencies,
```
conda install meshio tqdm
pip install drake git+https://github.com/ami-iit/amo_urdf
>>>>>>> 19ee9b5c
```

## Usage 

Take a look at the [examples](./examples) folder! 

### Maintainer

This repository is maintained by 
|                                                              |                                                      |
| :----------------------------------------------------------: | :--------------------------------------------------: |
| [<img src="https://user-images.githubusercontent.com/56030908/135461492-6d9a1174-19bd-46b3-bee6-c4dbaea9e210.jpeg" width="40">](https://github.com/S-Dafarra) | [@CarlottaSartore](https://github.com/CarlottaSartore) |


<|MERGE_RESOLUTION|>--- conflicted
+++ resolved
@@ -32,31 +32,27 @@
 
 
 ```
-<<<<<<< HEAD
-conda create -n comododev -c conda-forge adam-robotics idyntree bipedal-locomotion-framework=0.18.0 mujoco mujoco-python numpy mujoco-python-viewer matplotlib urllib3 urchin resolve-robotics-uri-py
-=======
 conda create -n comododev -c conda-forge adam-robotics idyntree bipedal-locomotion-framework=0.19.0 mujoco mujoco-python numpy mujoco-python-viewer matplotlib urllib3 urchin resolve-robotics-uri-py notebook
-
->>>>>>> 19ee9b5c
 conda activate comododev
 pip install --no-deps git+https://github.com/CarlottaSartore/urdf-modifiers.git@scalar_modification 
 pip install --no-deps -e .
 
 ```
 
-<<<<<<< HEAD
-
 ### With hippopt 
 
 ```
 conda install -c conda-forge -c robotology casadi pytest liecasadi  meshcat-python ffmpeg-python
 pip install --no-deps git+https://github.com/ami-iit/hippopt.git
-=======
+```
+ 
+
+### With Drake 
 Working with drake as the simulator backend requires the following additional dependencies,
 ```
 conda install meshio tqdm
 pip install drake git+https://github.com/ami-iit/amo_urdf
->>>>>>> 19ee9b5c
+
 ```
 
 ## Usage 
